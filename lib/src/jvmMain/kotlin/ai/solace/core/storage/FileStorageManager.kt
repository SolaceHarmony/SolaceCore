package ai.solace.core.storage

import kotlinx.coroutines.CoroutineScope
import kotlinx.coroutines.Dispatchers
import kotlinx.coroutines.SupervisorJob
import kotlinx.coroutines.sync.Mutex
import kotlinx.coroutines.sync.withLock
import kotlinx.coroutines.withContext
import java.nio.file.Files
import java.nio.file.Paths

/**
 * File-based implementation of the StorageManager interface.
 *
 * This implementation manages file-based storage implementations for different types of data.
 * It provides a unified interface for accessing these storage implementations and managing the storage system as a whole.
 *
 * @param baseDirectory The base directory where data will be stored.
 */
class FileStorageManager(
    private val baseDirectory: String
) : StorageManager {
    /**
     * The configuration storage implementation.
     */
    private val configurationStorage = FileConfigurationStorage(baseDirectory)

    /**
     * The actor state storage implementation.
     */
    private val actorStateStorage = FileActorStateStorage(baseDirectory)

    /**
     * Map of storage implementations by key class, value class, and name.
     */
    private val storageMap = mutableMapOf<Triple<String, String, String>, Storage<*, *>>()

    /**
     * Mutex for thread-safe access to the storage map.
     */
    private val mutex = Mutex()

    /**
     * Coroutine scope for asynchronous operations.
     */
    private val scope = CoroutineScope(Dispatchers.Default + SupervisorJob())

    /**
     * Flag indicating whether the storage manager is active.
     */
    private var isActive = false

    init {
        // Create the base directory if it doesn't exist
        Files.createDirectories(Paths.get(baseDirectory))
    }

    /**
     * Gets the configuration storage.
     *
     * @return The configuration storage implementation.
     */
    override fun getConfigurationStorage(): ConfigurationStorage {
        return configurationStorage
    }

    /**
     * Gets the actor state storage.
     *
     * @return The actor state storage implementation.
     */
    override fun getActorStateStorage(): ActorStateStorage {
        return actorStateStorage
    }

    /**
     * Gets a generic storage implementation for the specified key and value types.
     * 
     * Note: This method acquires a mutex lock to ensure thread-safe access to the storage map.
     *
     * @param keyClass The class of the key type.
     * @param valueClass The class of the value type.
     * @param storageName The name of the storage implementation to get.
     * @return The storage implementation, or null if no implementation is available for the specified types.
     */
    @Suppress("UNCHECKED_CAST")
    override fun <K : Any, V : Any> getStorage(
        keyClass: kotlin.reflect.KClass<K>,
        valueClass: kotlin.reflect.KClass<V>,
        storageName: String
    ): Storage<K, V>? {
        val key = Triple(
            keyClass.qualifiedName ?: keyClass.toString(),
            valueClass.qualifiedName ?: valueClass.toString(),
            storageName
        )
        // Use runBlocking to make this synchronous method thread-safe
        return kotlinx.coroutines.runBlocking {
            mutex.withLock {
                storageMap[key] as? Storage<K, V>
            }
        }
    }

    /**
     * Registers a storage implementation for the specified key and value types.
     * 
     * Note: This method acquires a mutex lock to ensure thread-safe access to the storage map.
     *
     * @param keyClass The class of the key type.
     * @param valueClass The class of the value type.
     * @param storage The storage implementation to register.
     * @param storageName The name to register the storage implementation under.
     * @return True if the storage implementation was registered successfully, false otherwise.
     */
    override fun <K : Any, V : Any> registerStorage(
        keyClass: kotlin.reflect.KClass<K>,
        valueClass: kotlin.reflect.KClass<V>,
        storage: Storage<K, V>,
        storageName: String
    ): Boolean {
        val key = Triple(
            keyClass.qualifiedName ?: keyClass.toString(),
            valueClass.qualifiedName ?: valueClass.toString(),
            storageName
        )
        // Use runBlocking to make this synchronous method thread-safe
        return kotlinx.coroutines.runBlocking {
            mutex.withLock {
                storageMap[key] = storage
                true
            }
        }
    }

    /**
     * Unregisters a storage implementation for the specified key and value types.
     * 
     * Note: This method acquires a mutex lock to ensure thread-safe access to the storage map.
     *
     * @param keyClass The class of the key type.
     * @param valueClass The class of the value type.
     * @param storageName The name of the storage implementation to unregister.
     * @return True if the storage implementation was unregistered successfully, false otherwise.
     */
    override fun <K : Any, V : Any> unregisterStorage(
        keyClass: kotlin.reflect.KClass<K>,
        valueClass: kotlin.reflect.KClass<V>,
        storageName: String
    ): Boolean {
        val key = Triple(
            keyClass.qualifiedName ?: keyClass.toString(),
            valueClass.qualifiedName ?: valueClass.toString(),
            storageName
        )
        // Use runBlocking to make this synchronous method thread-safe
        return kotlinx.coroutines.runBlocking {
            mutex.withLock {
                storageMap.remove(key) != null
            }
        }
    }

    /**
     * Flushes all pending changes to persistent storage.
     *
     * @return True if all changes were flushed successfully, false otherwise.
     */
    override suspend fun flushAll(): Boolean {
        // File-based storage implementations write changes immediately, so there's nothing to flush
        return true
    }

    /**
     * Clears all data from all storage implementations.
     *
     * Note: This method follows best practices for deadlock prevention by:
     * 1. Collecting all storage implementations that need to be cleared outside the lock
     * 2. Only acquiring the lock for the minimum time necessary
     * 3. Not calling methods on other objects while holding the lock
     *
     * @return True if all data was cleared successfully, false otherwise.
     */
    override suspend fun clearAll(): Boolean {
        return withContext(Dispatchers.IO) {
            try {
                // First, get a snapshot of all storage implementations outside the lock
                val storagesToClear = mutableListOf<FileStorage<*, *>>()

                // Get a snapshot of the storage map values outside the lock
                val storageMapValues = mutex.withLock {
                    storageMap.values.toList()
                }

                // Add all FileStorage instances from the storage map
                storageMapValues.forEach { storage ->
                    if (storage is FileStorage<*, *>) {
                        storagesToClear.add(storage)
                    }
                }

<<<<<<< HEAD
                // Add the configurationStorage and actorStateStorage
                if (configurationStorage is FileStorage<*, *>) {
                    storagesToClear.add(configurationStorage as FileStorage<*, *>)
                }
                if (actorStateStorage is FileStorage<*, *>) {
                    storagesToClear.add(actorStateStorage as FileStorage<*, *>)
                }
=======
                // Add the dedicated storage instances
                storagesToClear.add(configurationStorage)
                storagesToClear.add(actorStateStorage)
>>>>>>> 7ab5275b

                // Now clear all storage implementations outside the lock
                for (storage in storagesToClear) {
                    storage.clearCache()
                }

                // Delete all files in the storage directories
<<<<<<< HEAD
                val storageDir = Paths.get(baseDirectory, "storage")
                if (Files.exists(storageDir)) {
                    Files.walk(storageDir)
                        .sorted(Comparator.reverseOrder())
                        .forEach { Files.deleteIfExists(it) }
=======
                val configStorageDir = Paths.get(baseDirectory, "storage")
                if (Files.exists(configStorageDir)) {
                    try {
                        Files.walk(configStorageDir)
                            .sorted(Comparator.reverseOrder())
                            .forEach { Files.deleteIfExists(it) }
                    } catch (e: Exception) {
                        println("Error deleting files in storage directory: ${e.message}")
                        throw e
                    }
>>>>>>> 7ab5275b
                }

                // Recreate the storage directory
                Files.createDirectories(storageDir)

                true
            } catch (e: Exception) {
                // Log the error
                println("Error clearing storage: ${e.message}")
                false
            }
        }
    }

    /**
     * Starts the storage manager.
     *
     * Note: This method acquires a mutex lock to ensure thread-safe access to the isActive flag.
     */
    override suspend fun start() {
        mutex.withLock {
            isActive = true
        }
    }

    /**
     * Stops the storage manager.
     *
     * Note: This method acquires a mutex lock to ensure thread-safe access to the isActive flag.
     */
    override suspend fun stop() {
        mutex.withLock {
            isActive = false
        }
    }

    /**
     * Checks if the storage manager is active.
     *
     * Note: This method acquires a mutex lock to ensure thread-safe access to the isActive flag.
     *
     * @return True if the storage manager is active, false otherwise.
     */
    override fun isActive(): Boolean {
        return kotlinx.coroutines.runBlocking {
            mutex.withLock {
                isActive
            }
        }
    }

    /**
     * Disposes of the storage manager and releases all resources.
     *
     * Note: This method handles exceptions that might be thrown during disposal.
     */
    override suspend fun dispose() {
        try {
            stop()
            // No need to clear data when disposing, as it's stored on disk
        } catch (e: Exception) {
            // Log the error
            println("Error disposing storage manager: ${e.message}")
        }
    }
}<|MERGE_RESOLUTION|>--- conflicted
+++ resolved
@@ -199,19 +199,9 @@
                     }
                 }
 
-<<<<<<< HEAD
-                // Add the configurationStorage and actorStateStorage
-                if (configurationStorage is FileStorage<*, *>) {
-                    storagesToClear.add(configurationStorage as FileStorage<*, *>)
-                }
-                if (actorStateStorage is FileStorage<*, *>) {
-                    storagesToClear.add(actorStateStorage as FileStorage<*, *>)
-                }
-=======
                 // Add the dedicated storage instances
                 storagesToClear.add(configurationStorage)
                 storagesToClear.add(actorStateStorage)
->>>>>>> 7ab5275b
 
                 // Now clear all storage implementations outside the lock
                 for (storage in storagesToClear) {
@@ -219,24 +209,16 @@
                 }
 
                 // Delete all files in the storage directories
-<<<<<<< HEAD
                 val storageDir = Paths.get(baseDirectory, "storage")
                 if (Files.exists(storageDir)) {
-                    Files.walk(storageDir)
-                        .sorted(Comparator.reverseOrder())
-                        .forEach { Files.deleteIfExists(it) }
-=======
-                val configStorageDir = Paths.get(baseDirectory, "storage")
-                if (Files.exists(configStorageDir)) {
                     try {
-                        Files.walk(configStorageDir)
+                        Files.walk(storageDir)
                             .sorted(Comparator.reverseOrder())
                             .forEach { Files.deleteIfExists(it) }
                     } catch (e: Exception) {
                         println("Error deleting files in storage directory: ${e.message}")
                         throw e
                     }
->>>>>>> 7ab5275b
                 }
 
                 // Recreate the storage directory
