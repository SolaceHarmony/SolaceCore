@file:OptIn(ExperimentalUuidApi::class)
package ai.solace.core.kernel.channels.ports

import ai.solace.core.lifecycle.Disposable
import kotlinx.coroutines.CoroutineScope
import kotlinx.coroutines.Job
import kotlinx.coroutines.channels.Channel
import kotlinx.coroutines.launch
import kotlin.reflect.KClass
import kotlin.uuid.ExperimentalUuidApi
import kotlin.uuid.Uuid

/**
 * Represents a communication port that can send and receive messages of type T.
 */
interface Port<T : Any> : Disposable {
    /**
     * Unique identifier for the port.
     *
     * The `id` is used to uniquely identify and differentiate ports within the system.
     */
    val id: String
    /**
     * The name of the port.
     */
    val name: String
    /**
     * Represents the Kotlin class type of messages this port handles.
     *
     * This property is used to ensure type-safety in message handling,
     * conversion, and validation processes across ports.
     */
    val type: KClass<out T>

    /**
     * Returns the underlying channel for this port.
     *
     * @return The channel associated with this port.
     */
    fun asChannel(): Channel<T>
    /**
     * Sends a message through the port.
     *
     * @param message The message to send through the port.
     * @throws PortException.Validation if message processing fails.
     */
    suspend fun send(message: T)

    /**
     * Interface defining a handler for processing messages.
     *
     * The `MessageHandler` interface provides a contract for handling messages
     * of type `IN` and producing results of type `OUT`. Implementations of this
     * interface must define the behavior for the `handle` function, which processes
     * the given message and returns the result.
     *
     * @param IN The type of input messages this handler can process.
     * @param OUT The type of output this handler produces.
     */
    interface MessageHandler<in IN : Any, out OUT : Any> {
        /**
         * Handles the provided message and returns a result of type OUT.
         *
         * @param message The message to be handled.
         * @return The result of handling the message.
         */
        suspend fun handle(message: IN): OUT
    }

    /**
     * A ProtocolAdapter facilitates the conversion between different types of protocols.
     * It can encode a source type to a target type and decode a target type back to the source type.
     * Additionally, it provides a method to verify if the adapter can handle specific source and target types.
     *
     * @param SOURCE The source type for the protocol conversion.
     * @param TARGET The target type for the protocol conversion.
     */
    interface ProtocolAdapter<SOURCE : Any, TARGET : Any> {
        /**
         * Encodes a source object of type SOURCE into a target object of type TARGET.
         *
         * This function is typically used in scenarios where data needs to be transformed
         * between different formats or protocols. The exact encoding logic is determined
         * by the implementing class.
         *
         * @param source The source object to be encoded.
         * @return The encoded object of type TARGET.
         */
        suspend fun encode(source: SOURCE): TARGET
        /**
         * Decodes the given target of type TARGET into a source object of type SOURCE.
         *
         * @param target The target object to be decoded.
         * @return The decoded source object.
         */
        suspend fun decode(target: TARGET): SOURCE
        /**
         * Determines if the specified protocol adapter can handle conversion
         * between the given source type and target type.
         *
         * @param sourceType The Kotlin class of the source type.
         * @param targetType The Kotlin class of the target type.
         * @return `true` if the protocol adapter can handle conversion between
         *         the source and target types, `false` otherwise.
         */
        fun canHandle(sourceType: KClass<*>, targetType: KClass<*>): Boolean
    }

    /**
     * Represents an abstract rule for converting input of type IN to output of type OUT.
     */
    abstract class ConversionRule<in IN : Any, out OUT : Any> {
        /**
         * Converts an input of type `IN` to an output of type `OUT`.
         * The conversion process is potentially time-consuming and should be run in a coroutine context.
         *
         * @param input The input value of type `IN` to be converted.
         * @return The converted value of type `OUT`.
         * @throws PortException.Validation if the conversion fails.
         */
        abstract suspend fun convert(input: IN): OUT
        /**
         * Determines if the current rule can handle conversion between the specified input and output types.
         *
         * @param inputType The type of the input data.
         * @param outputType The type of the output data.
         * @return `true` if the rule can handle conversion between the specified types, otherwise `false`.
         */
        abstract fun canHandle(inputType: KClass<*>, outputType: KClass<*>): Boolean
        /**
         * Provides a description of the conversion rule.
         *
         * @return A string describing the conversion rule.
         */
        abstract fun describe(): String

        /**
         * Companion object that provides utility functions for creating ConversionRule instances.
         */
        companion object {
            /**
             * Creates an instance of [ConversionRule] with specified converter and validator functions.
             *
             * @param converter The suspend function used to convert the input from type [IN] to type [OUT].
             * @param validator The function to validate if the conversion can be handled for the given input and output types.
             *        It takes the input type's [KClass] and the output type's [KClass] and returns a boolean.
             *        Default implementation always returns true.
             * @param description A string describing the conversion rule. Defaults to "Test conversion rule".
             * @return A new instance of [ConversionRule] configured with the provided converter, validator, and description.
             */
            internal inline fun <reified IN : Any, reified OUT : Any> create(
                crossinline converter: suspend (IN) -> OUT,
                crossinline validator: (KClass<*>, KClass<*>) -> Boolean = { _, _ -> true },
                description: String = "Test conversion rule"
            ): ConversionRule<IN, OUT> = object : ConversionRule<IN, OUT>() {
                /**
                 * Converts the input of type IN to an output of type OUT.
                 *
                 * This method attempts to convert the provided input using a predefined converter.
                 * If the conversion fails, a PortException.Validation exception is thrown indicating
                 * the failure of the conversion process.
                 *
                 * @param input The input object to be converted.
                 * @return The converted output object.
                 * @throws PortException.Validation if the conversion process fails.
                 */
                override suspend fun convert(input: IN): OUT = try {
                    converter(input)
                } catch (e: Exception) {
                    throw PortException.Validation("Conversion failed: ${e.message}")
                }

                /**
                 * Checks if the current rule can handle the given input and output types.
                 *
                 * @param inputType The type of the input data that the rule will process.
                 * @param outputType The type of the output data that the rule will produce.
                 * @return True if the rule can handle the specified types, otherwise false.
                 */
                override fun canHandle(inputType: KClass<*>, outputType: KClass<*>): Boolean =
                    validator(inputType, outputType)

                /**
                 * Provides a description of the conversion rule.
                 *
                 * @return A string describing the conversion rule.
                 */
                override fun describe(): String = description
            }
        }
    }

    /**
     * Represents a connection between two ports, defining the data flow from a source port to a target port.
     *
     * @param IN The type of the input data handled by the source port.
     * @param OUT The type of the output data produced by the target port.
     * @property sourcePort The port where the data originates.
     * @property targetPort The port where the data is sent to.
     * @property handlers A list of message handlers to process the data before reaching the target port.
     * @property protocolAdapter An optional adapter for protocol conversion between source and target ports.
     * @property rules A list of conversion rules for transforming the data from the source to the target type.
     */
    data class PortConnection<in IN : Any, out OUT : Any>(
        val sourcePort: Port<@UnsafeVariance IN>,
        val targetPort: Port<@UnsafeVariance OUT>,
        val handlers: List<MessageHandler<IN, Any>>,
        val protocolAdapter: ProtocolAdapter<*, @UnsafeVariance OUT>?,
        val rules: List<ConversionRule<IN, OUT>>
    ) {
        private var routingJob: Job? = null

        /** Starts routing messages from the source port to the target port. */
        fun start(scope: CoroutineScope): Job {
            val job = scope.launch {
                for (msg in sourcePort.asChannel()) {
                    var intermediate: Any = msg
                    @Suppress("UNCHECKED_CAST")
                    for (handler in handlers as List<MessageHandler<Any, Any>>) {
                        intermediate = handler.handle(intermediate)
                    }

                    @Suppress("UNCHECKED_CAST")
                    var out: Any = if (protocolAdapter != null) {
                        (protocolAdapter as ProtocolAdapter<Any, Any>).encode(intermediate)
                    } else {
                        intermediate
                    }

                    if (rules.isNotEmpty()) {
                        for (rule in rules as List<ConversionRule<Any, Any>>) {
                            out = rule.convert(out)
                        }
                    }

                    @Suppress("UNCHECKED_CAST")
                    targetPort.send(out as OUT)
                }
            }
            routingJob = job
            return job
        }

        /** Stops routing messages between the ports. */
        fun stop() {
            routingJob?.cancel()
            routingJob = null
        }
        /**
         * Validates the connection between the source and target ports.
         *
         * This method checks if a connection can be established between the `sourcePort` and
         * `targetPort` using the `canConnect` method. If a connection cannot be established,
         * it throws a `PortConnectionException` with an appropriate error message generated
         * by the `buildConnectionErrorMessage` method.
         *
         * @throws PortConnectionException if the connection between the ports cannot be established.
         */
        fun validateConnection() {
            if (!canConnect()) {
                throw PortConnectionException(
                    sourceId = sourcePort.id,
                    targetId = targetPort.id,
                    message = buildConnectionErrorMessage()
                )
            }
        }

        /**
         * Determines if a connection can be established between the source and target ports.
         *
         * @return `true` if the source and target ports can be connected, `false` otherwise.
         */
        private fun canConnect(): Boolean = when {
            sourcePort.type == targetPort.type -> true
            protocolAdapter?.canHandle(
                sourcePort.type as KClass<*>,
                targetPort.type as KClass<*>
            ) == true -> true
            rules.isNotEmpty() -> validateConversionChain()
            else -> false
        }

        /**
         * Validates a chain of conversion rules to ensure each rule can handle
         * the current type and transform it into the target type.
         *
         * @return `true` if all conversion rules are valid and can handle the type transformation, otherwise `false`.
         */
        private fun validateConversionChain(): Boolean {
            var currentType: KClass<*> = sourcePort.type
            for (rule in rules) {
                if (!rule.canHandle(currentType, targetPort.type)) {
                    return false
                }
                currentType = targetPort.type
            }
            return true
        }

        /**
         * Builds an error message for connection issues between ports.
         *
         * The error message details the incompatible port types, including further
         * validation issues such as protocol adapter failures and invalid conversion chains.
         *
         * @return A detailed error message describing the connection issues.
         */
        private fun buildConnectionErrorMessage(): String = buildString {
            append("Incompatible port types: ${sourcePort.type.simpleName} -> ${targetPort.type.simpleName}")
            if (protocolAdapter != null) {
                append(", protocol adapter validation failed")
            }
            if (rules.isNotEmpty()) {
                append(", invalid conversion chain: ")
                append(rules.joinToString(", ") { it.describe() })
            }
        }
    }

    /**
     * Companion object for the Port class.
     *
     * Provides utility functions related to ports and connections.
     */
    companion object {
        /**
         * Generates a unique identifier for a port.
         * The ID is formatted as "port-" followed by a UUID to ensure uniqueness.
         *
         * @return A unique identifier string for a port in the form "port-[uuid]"
         */
<<<<<<< HEAD
        fun generateId(): String = buildString {
            append("port-")
            append(Random.nextBytes(8).joinToString("") { b -> b.toUByte().toString(16).padStart(2, '0') })
        }
=======
        fun generateId(): String = "port-${Uuid.random()}"
>>>>>>> 7ab5275b

        /**
         * Establishes a connection between the source port and the target port.
         *
         * @param source The source port to connect from.
         * @param target The target port to connect to.
         * @param handlers A list of message handlers for processing messages, default is an empty list.
         * @param protocolAdapter An optional protocol adapter for handling protocol conversions.
         * @param rules A list of conversion rules for type conversion, default is an empty list.
         * @return A PortConnection object encapsulating the details of the established connection.
         */
        fun <IN : Any, OUT : Any> connect(
            source: Port<IN>,
            target: Port<OUT>,
            handlers: List<MessageHandler<IN, Any>> = emptyList(),
            protocolAdapter: ProtocolAdapter<*, OUT>? = null,
            rules: List<ConversionRule<IN, OUT>> = emptyList()
        ): PortConnection<IN, OUT> = PortConnection(
            source,
            target,
            handlers,
            protocolAdapter,
            rules
        ).also { it.validateConnection() }
    }
}<|MERGE_RESOLUTION|>--- conflicted
+++ resolved
@@ -330,14 +330,8 @@
          *
          * @return A unique identifier string for a port in the form "port-[uuid]"
          */
-<<<<<<< HEAD
-        fun generateId(): String = buildString {
-            append("port-")
-            append(Random.nextBytes(8).joinToString("") { b -> b.toUByte().toString(16).padStart(2, '0') })
-        }
-=======
         fun generateId(): String = "port-${Uuid.random()}"
->>>>>>> 7ab5275b
+        fun generateId(): String = "port-${Uuid.random()}"
 
         /**
          * Establishes a connection between the source port and the target port.
