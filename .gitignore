.gradle
build/
!gradle/wrapper/gradle-wrapper.jar
!**/src/*main/**/build/
!**/src/*test/**/build/

### STS ###
.apt_generated
.classpath
.factorypath
.project
.settings
.springBeans
.sts4-cache
bin/
!**/src/main/**/bin/
!**/src/test/**/bin/

### IntelliJ IDEA ###
.idea
*.iws
*.iml
*.ipr
out/
!**/src/*main/**/out/
!**/src/*test/**/out/

### NetBeans ###
/nbproject/private/
/nbbuild/
/dist/
/nbdist/
/.nb-gradle/

### VS Code ###
.vscode/
# Ignore Gradle build output directory
build
.kotlin/
.gitignore
.DS_Store
<<<<<<< HEAD

# Local build and debug outputs
*.out
.*.out
/.kmeta*.out
/.jvm-compile*.out
/.build*.out
/.meta*.out
qodana-results/
=======
kotlin-js-store/
>>>>>>> 7ab5275b
<|MERGE_RESOLUTION|>--- conflicted
+++ resolved
@@ -39,7 +39,7 @@
 .kotlin/
 .gitignore
 .DS_Store
-<<<<<<< HEAD
+kotlin-js-store/
 
 # Local build and debug outputs
 *.out
@@ -48,7 +48,4 @@
 /.jvm-compile*.out
 /.build*.out
 /.meta*.out
-qodana-results/
-=======
-kotlin-js-store/
->>>>>>> 7ab5275b
+qodana-results/